--- conflicted
+++ resolved
@@ -12,11 +12,7 @@
 use utils::{r2, r3};
 
 /// GroundStation defines a Two Way ranging equipment.
-<<<<<<< HEAD
-#[derive(Debug, Clone, Copy)]
-=======
 #[derive(Debug, Clone)]
->>>>>>> d6b1853f
 pub struct GroundStation {
     pub name: String,
     pub elevation_mask: f64,
@@ -29,9 +25,6 @@
 
 impl GroundStation {
     /// Initializes a new Two Way ranging equipment from the noise values.
-<<<<<<< HEAD
-    pub fn from_noise_values(name: String, elevation_mask: f64, range_noise: f64, range_rate_noise: f64) -> GroundStation {
-=======
     pub fn from_noise_values(
         name: String,
         elevation_mask: f64,
@@ -41,7 +34,6 @@
         range_noise: f64,
         range_rate_noise: f64,
     ) -> GroundStation {
->>>>>>> d6b1853f
         GroundStation {
             name,
             elevation_mask,
@@ -53,14 +45,6 @@
         }
     }
 
-<<<<<<< HEAD
-    /// Perform a measurement from the transmitter (tx) to the receiver (rx).
-    pub fn measure(self, tx: State, rx: State, dt: Instant) -> GroundMeasurement {
-        GroundMeasurement::new(
-            tx,
-            rx,
-            self.elevation_mask,
-=======
     /// Perform a measurement from the ground station to the receiver (rx).
     pub fn measure<F: CoordinateFrame>(self, rx: State<F>, dt: Instant) -> StdMeasurement {
         use std::f64::consts::PI;
@@ -80,7 +64,6 @@
             dt,
             tx_ecef,
             rx_ecef,
->>>>>>> d6b1853f
             Vector2::new(
                 rho_ecef.norm() + self.range_noise.sample(&mut thread_rng()),
                 rho_dot + self.range_rate_noise.sample(&mut thread_rng()),
@@ -90,29 +73,16 @@
     }
 }
 
-<<<<<<< HEAD
-/// Implements the Range and Range Rate measurement.
-#[derive(Debug, Clone, Copy)]
-pub struct GroundMeasurement {
-    visible: bool,
-    obs: Vector2<f64>,
-    h_tilde: Matrix2x6<f64>,
-=======
 /// Stores a standard measurement of range and range rate
 #[derive(Debug, Clone, Copy, PartialEq)]
 pub struct StdMeasurement {
->>>>>>> d6b1853f
     dt: Instant,
     obs: Vector2<f64>,
     visible: bool,
     h_tilde: Matrix6x2<f64>,
 }
 
-<<<<<<< HEAD
-impl GroundMeasurement {
-=======
 impl StdMeasurement {
->>>>>>> d6b1853f
     pub fn range(&self) -> f64 {
         self.obs[(0, 0)]
     }
@@ -121,31 +91,6 @@
     }
 }
 
-<<<<<<< HEAD
-impl Measurement for GroundMeasurement {
-    type StateSize = U6;
-    type MeasurementSize = U2;
-
-    pub fn new(tx: State<ECI>, rx: State<ECI>, elevation_mask: f64, noise: Vector2<f64>) -> GroundMeasurement {
-        // Let's start by computing the range and range rate
-        // Ensure both are in the ECEF frame
-        let tx_ecef = tx.in_frame(ECEF {});
-        let rx_ecef = rx.in_frame(ECEF {});
-        let rho_ecef = rx_ecef - tx_ecef;
-        // Convert to SEZ frame to compute the elevation.
-
-        /*
-        ρECEF = make([]float64, 3)
-	for i := 0; i < 3; i++ {
-		ρECEF[i] = rECEF[i] - s.R[i]
-	}
-	ρ = Norm(ρECEF)
-	rSEZ := MxV33(R3(s.Longθ), ρECEF)
-	rSEZ = MxV33(R2(math.Pi/2-s.LatΦ), rSEZ)
-	el = math.Asin(rSEZ[2]/ρ) * r2d
-	az = (2*math.Pi + math.Atan2(rSEZ[1], -rSEZ[0])) * r2d
-return*/
-=======
 impl Measurement for StdMeasurement {
     type StateSize = U6;
     type MeasurementSize = U2;
@@ -167,7 +112,6 @@
         h_tilde[(3, 1)] = (rx.x - tx.x) / range;
         h_tilde[(4, 1)] = (rx.y - tx.y) / range;
         h_tilde[(5, 1)] = (rx.z - tx.z) / range;
->>>>>>> d6b1853f
 
         StdMeasurement {
             dt,
